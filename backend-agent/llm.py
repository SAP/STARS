--- conflicted
+++ resolved
@@ -158,11 +158,7 @@
             else:
                 ollama_models = [m['name'] for m in ollama.list()['models']]
             return models + ollama_models
-<<<<<<< HEAD
-        except (httpx.ConnectError, ConnectionError):
-=======
         except (ConnectionError, ollama.ResponseError, httpx.ConnectError):
->>>>>>> 9c4c47bc
             return models
 
     @classmethod
