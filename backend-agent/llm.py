from typing import Any, Dict, List
import abc
import logging
import os

from gen_ai_hub.proxy.core.proxy_clients import get_proxy_client
from gen_ai_hub.proxy.core.proxy_clients import set_proxy_version
from gen_ai_hub.proxy.native.openai import OpenAI as ProxyOpenAI
from gen_ai_hub.proxy.native.google_vertexai.clients import GenerativeModel
from gen_ai_hub.proxy.native.amazon.clients import Session
from openai import OpenAI as OfficialOpenAI
from openai import InternalServerError
import httpx
import ollama

from llm_response import Error, Filtered, LLMResponse, Success
from status import status

set_proxy_version('gen-ai-hub')

logger = logging.getLogger(__name__)
logger.setLevel(logging.DEBUG)
logger.addHandler(status.trace_logging)

AICORE_MODELS = {
    'openai':
    [
        'gpt-35-turbo',
        'gpt-35-turbo-0125',
        'gpt-35-turbo-16k',
        'gpt-4',
        'gpt-4-32k',
<<<<<<< HEAD
        'gpt-4o-mini',
=======
        'gpt-4o',
        'gpt-4o-mini'
>>>>>>> 9e710769
    ],
    'opensource':
    [
        'mistralai--mixtral-8x7b-instruct-v01',
        'meta--llama3.1-70b-instruct',
        'meta--llama3-70b-instruct'
    ],
    'vertexai':
    [
        'text-bison',
        'chat-bison',
        'gemini-1.0-pro',
        'gemini-1.5-pro',
        'gemini-1.5-flash'
    ],
<<<<<<< HEAD
    'ibm':
    [
        'ibm--granite-13b-chat'
=======
    'bedrock':
    [
        'amazon--titan-text-lite',
        'amazon--titan-text-express',
        'anthropic--claude-3-haiku',
        'anthropic--claude-3-sonnet',
        'anthropic--claude-3-opus',
        'anthropic--claude-3.5-sonnet',
        'amazon--nova-pro',
        'amazon--nova-lite',
        'amazon--nova-micro'
>>>>>>> 9e710769
    ]
}


class LLM(abc.ABC):
    """
    This is the abstract class used to create and access LLMs for pentesting.
    """

    _supported_models = []

    @classmethod
    def from_model_name(cls, model_name: str) -> 'LLM':
        """
        Create a specific LLM object from the name of the model.
        Useful because the user can specify only the name in the agent.
        """
        if 'gpt' in model_name:
            # The agent sometimes autocorrects gpt-35-turbo to gpt-3.5-turbo,
            # so we handle this behavior here.
            if model_name == 'gpt-3.5-turbo':
                model_name = 'gpt-35-turbo'
            return AICoreOpenAILLM(model_name)
        if model_name in AICORE_MODELS['opensource']:
            return AICoreOpenAILLM(model_name, False)
        if model_name in AICORE_MODELS['ibm']:
            # IBM models are compatible with OpenAI completion API
            return AICoreOpenAILLM(model_name)
        if model_name in AICORE_MODELS['vertexai']:
            return AICoreGoogleVertexLLM(model_name)
        if model_name in AICORE_MODELS['bedrock']:
            if 'titan' in model_name:
                # Titan models don't support system prompts
                return AICoreAmazonBedrockLLM(model_name, False)
            else:
                return AICoreAmazonBedrockLLM(model_name)
        if model_name == 'mistral':
            return LocalOpenAILLM(
                os.getenv('MISTRAL_MODEL_NAME', ''),
                api_key=os.getenv('MISTRAL_KEY', ''),
                base_url=os.getenv('MISTRAL_URL', ''),
                supports_openai_style_system_messages=False)

        # If a model is not found, as a last resource, it is looked up in a
        # possible local ollama instance. If it not even served there, then an
        # exception is raised because such model has either an incorrect name
        # or it has not been deployed.
        try:
            ollama.show(model_name)
            return OllamaLLM(model_name)
        except (ollama.ResponseError, httpx.ConnectError):
            raise ValueError(f'Model {model_name} not found')

    @classmethod
    def _calculate_list_of_supported_models(self) -> list[str]:
        """
        Get the list of supported models using AI Core, local Mistral and
        Ollama. Gathering deployments from AI Core takes a while, so the result
        of this method are cached.
        """
        client = get_proxy_client()
        models = [d.model_name for d in client.deployments]
        if os.getenv('MISTRAL_URL'):
            models.append('mistral')
        try:
            ollama_models = [m['name'] for m in ollama.list()['models']]
            return models + ollama_models
        except httpx.ConnectError:
            return models

    @classmethod
    def get_supported_models(self) -> list[str]:
        """
        Return the list of supported models that can be instantiated.
        """
        if len(LLM._supported_models) == 0:
            logger.info('Getting list of supported models')
            LLM._supported_models = LLM._calculate_list_of_supported_models()
            logger.info(f'{len(LLM._supported_models)} models available')
        return LLM._supported_models

    @abc.abstractmethod
    def generate(self,
                 system_prompt: str,
                 prompt: str,
                 temperature: float,
                 max_tokens: int,
                 n: int) -> LLMResponse:
        """
        Generate completions using the LLM for a single message.
        Implementation is responsibility of subclasses.
        """
        raise NotImplementedError

    @abc.abstractmethod
    def generate_completions_for_messages(
            self,
            messages: list,
            temperature: float,
            max_tokens: int,
            top_p: int = 1,
            frequency_penalty: float = 0.5,
            presence_penalty: float = 0.5,
            n: int = 1) -> LLMResponse:
        """
        Generate completions using the LLM for a list of messages
        in OpenAI-API style (dictionaries with keys role and content).

        n determines the number of different responses/ trials to generate.

        Other parameters will be directly passed to the client.

        Implementation is responsibility of subclasses.
        """
        raise NotImplementedError

    def _trace_llm_call(self, prompt, response):
        status.trace_llm(
            str(self),
            prompt,
            response
        )
        # Return response as convenience so that this method can be used
        # transparently for the return value.
        return response


class AICoreOpenAILLM(LLM):
    """
    This class implements an interface to query LLMs using the Generative AI
    hub (AI Core) OpenAI proxy client.
    """

    def __init__(self,
                 model_name: str,
                 uses_system_prompt=True):
        self.model_name = model_name
        self.client = ProxyOpenAI()
        self.uses_system_prompt = uses_system_prompt

    def __str__(self) -> str:
        return f'{self.model_name}/OpenAI LLM via AI Core proxy'

    def generate(self,
                 system_prompt: str,
                 prompt: str,
                 temperature=0,
                 max_tokens=512,
                 n=1):
        if not system_prompt:
            messages = [
                {'role': 'user', 'content': prompt}
            ]
        else:
            if self.uses_system_prompt:
                messages = [
                    {'role': 'system', 'content': system_prompt},
                    {'role': 'user', 'content': prompt},
                ]
            else:
                # This path is specifically for the Mistral model, which
                # uses openai API for the most part, but does not
                # understand system prompts
                if not system_prompt:
                    system_prompt = ''
                messages = [
                    {'role': 'user',
                        'content': f'{system_prompt}{prompt}'},
                ]
        return self.generate_completions_for_messages(
            messages, temperature, max_tokens, n=n
        )

    def generate_completions_for_messages(self,
                                          messages: list,
                                          temperature: float,
                                          max_tokens: int,
                                          top_p: int = 1,
                                          frequency_penalty: float = 0.5,
                                          presence_penalty: float = 0.5,
                                          n: int = 1):
        try:
            if not self.uses_system_prompt:
                if messages[0]['role'] == 'system':
                    system_message = messages.pop(0)
                    messages[0]['content'] = \
                        f'{system_message["content"]}{messages[0]["content"]}'
            response = self.client.chat.completions.create(
                model_name=self.model_name,
                messages=messages,
                temperature=temperature,
                max_tokens=max_tokens,
                n=n,
                top_p=top_p,
                frequency_penalty=frequency_penalty,
                presence_penalty=presence_penalty)
            responses = [response.choices[i].message.content for i in range(n)]
        except InternalServerError as e:
            logger.error(f'A HTTP server-side error occurred while calling '
                         f'{self.model_name} model: {e}')
            if 'gpt' in self.model_name:
                logger.error("The completion triggered OpenAI's firewall")
                return self._trace_llm_call(messages, Filtered(e))
            else:
                return self._trace_llm_call(messages, Error(e))
        except Exception as e:
            logger.error(f'An error occurred while calling the model: {e}')
            return self._trace_llm_call(messages, Error(e))
        return self._trace_llm_call(messages, Success(responses))


class LocalOpenAILLM(AICoreOpenAILLM):
    """
    This class can be used for any OpenAI API-compatible model hosted
    locally (or on an inference server that is not from openai nor from SAP
    AI Core).
    Specifically, this class is used for a local Mistral instance.
    """

    def __init__(self,
                 model_name: str,
                 api_key: str = None,
                 base_url: str = None,
                 supports_openai_style_system_messages=True):
        self.client = OfficialOpenAI(api_key=api_key, base_url=base_url)
        self.model_name = model_name
        self.uses_system_prompt = \
            supports_openai_style_system_messages

    def generate_completions_for_messages(self,
                                          messages: list,
                                          temperature: float,
                                          max_tokens: int,
                                          top_p: int = 1,
                                          frequency_penalty: float = 0.5,
                                          presence_penalty: float = 0.5,
                                          n: int = 1):
        if not self.uses_system_prompt:
            if messages[0]['role'] == 'system':
                logger.debug(
                    f'{str(self)} was called with '
                    'wrong system message style.')
                system_message = messages.pop(0)
                messages[0]['content'] = \
                    f'{system_message["content"]}{messages[0]["content"]}'
        try:
            response = self.client.chat.completions.create(
                model=self.model_name,
                messages=messages,
                temperature=temperature,
                max_tokens=max_tokens,
                n=n,
                top_p=top_p,
                frequency_penalty=frequency_penalty,
                presence_penalty=presence_penalty)
            responses = [
                response.choices[i].message.content for i in range(n)]
            return self._trace_llm_call(messages, Success(responses))
        except Exception as e:
            return self._trace_llm_call(messages, Error(str(e)))


class OllamaLLM(LLM):
    def __init__(self, model_name: str):
        self.model_name = model_name

    def __str__(self) -> str:
        return f'{self.model_name}/Ollama LLM'

    def generate(self,
                 system_prompt: str,
                 prompt: str,
                 temperature: float,
                 max_tokens: int,
                 n: int) -> list[str]:
        try:
            messages = [
                {'role': 'system', 'content': system_prompt},
                {'role': 'user', 'content': prompt},
            ]
            generations = [
                ollama.generate(self.model_name,
                                prompt, system_prompt,
                                options={'temperature': temperature})
                ['response']
                for _ in range(n)]
            return self._trace_llm_call(messages, Success(generations))
        except Exception as e:
            return self._trace_llm_call(messages, Error(e))

    def generate_completions_for_messages(
            self,
            messages: list,
            temperature: float,
            max_tokens: int,
            top_p: int = 1,
            frequency_penalty: float = 0.5,
            presence_penalty: float = 0.5,
            n: int = 1) -> list[str]:
        try:
            generations = [
                ollama.chat(self.model_name,
                            messages,
                            options={'temperature': temperature,
                                     'top_p': top_p,
                                     'frequency_penalty': frequency_penalty,
                                     'presence_penalty': presence_penalty})
                ['message']['content']
                for _ in range(n)
            ]
            return self._trace_llm_call(messages, Success(generations))
        except Exception as e:
            return self._trace_llm_call(messages, Error(e))


class AICoreGoogleVertexLLM(LLM):

    def __init__(self, model_name: str):
        self.model_name = model_name
        proxy_client = get_proxy_client('gen-ai-hub')
        self.model = GenerativeModel(
            proxy_client=proxy_client,
            model_name=self.model_name
        )

    def __str__(self) -> str:
        return f'{self.model_name}/Google Vertex AI'

    def generate(self,
                 system_prompt: str,
                 prompt: str,
                 temperature: float = 1,
                 max_tokens: int = 1024,
                 n: int = 1) -> LLMResponse:
        contents = []
        if system_prompt:
            # System prompts are only supported at creation of the model.
            # Since we do not want to instantiate the model every time we
            # generate a response, we use a normal user prompt here.
            contents.append(
                {
                    'role': 'user',
                    'parts': [{
                        'text': system_prompt
                    }]
                }
            )
        contents.append(
            {
                'role': 'user',
                'parts': [{
                        'text': prompt
                }]
            }
        )
        try:
            responses = [self.model.generate_content(
                contents,
                generation_config={
                    'temperature': temperature,
                    'max_output_tokens': max_tokens
                }
            ).text for _ in range(n)]
            if not all(responses):
                return Filtered(
                    'One of the generations resulted in an empty response')
            return Success(responses)
        except ValueError as v:
            return Error(str(v))

    def generate_completions_for_messages(
            self,
            messages: list,
            temperature: float = 1,
            max_tokens: int = 1024,
            top_p: int = 1,
            frequency_penalty: float = 0.5,
            presence_penalty: float = 0.5,
            n: int = 1) -> LLMResponse:
        contents = []
        for message in messages:
            contents.append(
                {
                    'role': 'user',
                    'parts': [{'text': message['content']}]
                }
            )
        try:
            responses = [self.model.generate_content(
                contents,
                generation_config={
                    'temperature': temperature,
                    'max_output_tokens': max_tokens,
                    'top_p': top_p
                    # Frequency penalty and Presence penalty are not supported
                    # by the client.
                    # Even though it is supported in https://cloud.google.com/vertex-ai/docs/reference/rest/v1/GenerationConfig   # noqa: E501
                    # 'frequency_penalty': frequency_penalty,
                    # 'presence_penalty': presence_penalty,
                }).text for _ in range(n)]
            if not all(responses):
                return Filtered(
                    'One of the generations resulted in an empty response')
            return Success(responses)
        except ValueError as v:
            return Error(str(v))


class AICoreAmazonBedrockLLM(LLM):

    def __init__(self, model_name: str, uses_system_prompt: bool = True):
        self.model_name = model_name
        proxy_client = get_proxy_client('gen-ai-hub')
        self.model = Session().client(
            proxy_client=proxy_client,
            model_name=self.model_name
        )
        self.uses_system_prompt = uses_system_prompt

    def __str__(self) -> str:
        return f'{self.model_name}/Amazon Bedrock'

    def generate(self,
                 system_prompt: str,
                 prompt: str,
                 temperature: float = 1,
                 max_tokens: int = 1024,
                 n: int = 1) -> LLMResponse:

        # Declare types for messages and kwargs to avoid mypy errors
        messages: List[Dict[str, Any]] = []
        kwargs: Dict[str, Any] = {
            'inferenceConfig': {
                'temperature': temperature,
                'maxTokens': max_tokens
            }
        }
        if not system_prompt:
            messages.append(
                {'role': 'user', 'content': [{'text': prompt}]}
            )
        else:
            if self.uses_system_prompt:
                messages.append(
                    {'role': 'user', 'content': [{'text': prompt}]}
                )
                kwargs['system'] = [{'text': system_prompt}]
            else:
                # Similarly to the Mistral model, also among Bedrock models
                # there are some that do not support system prompt (e.g., titan
                # models).
                messages.append(
                    {'role': 'user',
                     'content': [{'text': f'{system_prompt}{prompt}'}]},
                )
        try:
            responses = [self.model.converse(
                messages=messages,
                **kwargs  # arguments supported by converse API
            )['output']['message']['content'][0]['text'] for _ in range(n)]
            if not all(responses):
                return Filtered(
                    'One of the generations resulted in an empty response')
            return Success(responses)
        except ValueError as v:
            return Error(str(v))

    def generate_completions_for_messages(
            self,
            messages: list,
            temperature: float = 1,
            max_tokens: int = 1024,
            top_p: int = 1,
            frequency_penalty: float = 0.5,
            presence_penalty: float = 0.5,
            n: int = 1) -> LLMResponse:
        contents = []
        # TODO: manage system prompt
        for message in messages:
            contents.append(
                {
                    'role': 'user',
                    'content': [{'text': message['content']}]
                }
            )
        try:
            responses = [self.model.converse(
                messages=contents,
                inferenceConfig={
                    'temperature': temperature,
                    'maxTokens': max_tokens,
                    'topP': top_p
                    # Frequency penalty and Presence penalty are not supported
                    # by Amazon.
                    # 'frequency_penalty': frequency_penalty,
                    # 'presence_penalty': presence_penalty,
                })['output']['message']['content'][0]['text']
                for _ in range(n)]
            if not all(responses):
                return Filtered(
                    'One of the generations resulted in an empty response')
            return Success(responses)
        except ValueError as v:
            return Error(str(v))<|MERGE_RESOLUTION|>--- conflicted
+++ resolved
@@ -30,12 +30,8 @@
         'gpt-35-turbo-16k',
         'gpt-4',
         'gpt-4-32k',
-<<<<<<< HEAD
-        'gpt-4o-mini',
-=======
         'gpt-4o',
         'gpt-4o-mini'
->>>>>>> 9e710769
     ],
     'opensource':
     [
@@ -51,11 +47,10 @@
         'gemini-1.5-pro',
         'gemini-1.5-flash'
     ],
-<<<<<<< HEAD
     'ibm':
     [
         'ibm--granite-13b-chat'
-=======
+    ],
     'bedrock':
     [
         'amazon--titan-text-lite',
@@ -67,7 +62,6 @@
         'amazon--nova-pro',
         'amazon--nova-lite',
         'amazon--nova-micro'
->>>>>>> 9e710769
     ]
 }
 
